--- conflicted
+++ resolved
@@ -388,19 +388,11 @@
       meterListenersOut[1]->update(outLevel);
   }
 
-<<<<<<< HEAD
-  // SD: simplistic start-up "thump" suppression: zero output for 1st 1024 samples
-  if (sampleCountForThumpSuppression < 1024)
-  {
-    buffer.clear();
-    sampleCountForThumpSuppression += numSamples;
-=======
   if (numBurnIn > 0)
   {
     const int numBurnInUsed = jmin(numBurnIn.load(), buffer.getNumSamples());
     buffer.applyGain(0, numBurnInUsed, 0.0f);
     numBurnIn -= numBurnInUsed;
->>>>>>> 81809874
   }
 }
 
